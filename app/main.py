--- conflicted
+++ resolved
@@ -17,11 +17,7 @@
 
 parser = argparse.ArgumentParser()
 parser.add_argument(
-<<<<<<< HEAD
-    "--fname", type=str, help="name of config file to load", default="configs.yaml"
-=======
     "--fname", type=str, help="name of config file to load", default="configs/pretrain/vith16_384.yaml"
->>>>>>> 1599c32d
 )
 parser.add_argument(
     "--devices",
