# Copyright (c) NeoCybernetica, Inc. and affiliates.
# All rights reserved.
#
# This source code is licensed under the license found in the
# LICENSE file in the root directory of this source tree.
#

import os
import csv

# -- FOR DISTRIBUTED TRAINING ENSURE ONLY 1 DEVICE VISIBLE PER PROCESS
try:
    # -- WARNING: IF DOING DISTRIBUTED TRAINING ON A NON-SLURM CLUSTER, MAKE
    # --          SURE TO UPDATE THIS TO GET LOCAL-RANK ON NODE, OR ENSURE
    # --          THAT YOUR JOBS ARE LAUNCHED WITH ONLY 1 DEVICE VISIBLE
    # --          TO EACH PROCESS
    os.environ["CUDA_VISIBLE_DEVICES"] = os.environ["SLURM_LOCALID"]
except Exception:
    pass

import copy
import time
import numpy as np

import torch
import torch.multiprocessing as mp
import torch.nn.functional as F
from torch.nn.parallel import DistributedDataParallel

from src.datasets.data_manager import init_data
from src.masks.random_tube import MaskCollator as TubeMaskCollator
from src.masks.multiblock3d import MaskCollator as MB3DMaskCollator
from src.masks.utils import apply_masks
from src.utils.distributed import init_distributed, AllReduce
from src.utils.logging import (
    CSVLogger,
    gpu_timer,
    get_logger,
    grad_logger,
    adamw_logger,
    AverageMeter,
)
from src.utils.tensors import repeat_interleave_batch
from src.models.utils.combine_encodings import (
    combine_encodings_concat,
    combine_encodings_add,
    AttentionFusion,
)


from app.vjepa.utils import (
    load_checkpoint,
    init_video_model,
    init_opt,
)
from app.vjepa.transforms import make_transforms


# --
log_timings = True
log_freq = 10
checkpoint_freq = 1
# --

_GLOBAL_SEED = 0
np.random.seed(_GLOBAL_SEED)
torch.manual_seed(_GLOBAL_SEED)
torch.backends.cudnn.benchmark = True


logger = get_logger(__name__)


def generate_csv_file(data_dir, csv_filename="v-jepa-pretrain.csv"):
    csv_filepath = os.path.join(data_dir, csv_filename)
    logger.info(f"Generating CSV file: {csv_filepath}")

    valid_folders = []
    for folder_name in os.listdir(data_dir):
        folder_path = os.path.join(data_dir, folder_name)
        action_filepath = os.path.join(folder_path, "action_data.csv")
        if os.path.isdir(folder_path) and os.path.isfile(action_filepath):
            valid_folders.append(folder_path)
        else:
            logger.warning(
                f"Skipping folder '{folder_name}' due to missing or invalid action_data.csv"
            )

    with open(csv_filepath, "w", newline="") as csvfile:
        writer = csv.writer(csvfile, delimiter=" ")
        for folder_path in valid_folders:
            writer.writerow([folder_path, 0])  # Write folder path and dummy label (0)

    logger.info(f"CSV file generation complete. Found {len(valid_folders)} valid folders.")


def main(args, resume_preempt=False):
    # First let's go over the folders and generate the 
    
    # ----------------------------------------------------------------------- #
    #  PASSED IN PARAMS FROM CONFIG FILE
    # ----------------------------------------------------------------------- #

    # -- META
    cfgs_meta = args.get("meta")
    load_model = cfgs_meta.get("load_checkpoint") or resume_preempt
    r_file = cfgs_meta.get("read_checkpoint", None)
    seed = cfgs_meta.get("seed", _GLOBAL_SEED)
    save_every_freq = cfgs_meta.get("save_every_freq", -1)
    skip_batches = cfgs_meta.get("skip_batches", -1)
    use_sdpa = cfgs_meta.get("use_sdpa", False)
    which_dtype = cfgs_meta.get("dtype")
    logger.info(f"{which_dtype=}")
    if which_dtype.lower() == "bfloat16":
        dtype = torch.bfloat16
        mixed_precision = True
    elif which_dtype.lower() == "float16":
        dtype = torch.float16
        mixed_precision = True
    else:
        dtype = torch.float32
        mixed_precision = False

    # -- MASK
    cfgs_mask = args.get("mask")

    # -- MODEL
    cfgs_model = args.get("model")
    model_name = cfgs_model.get("model_name")
    pred_depth = cfgs_model.get("pred_depth")
    pred_embed_dim = cfgs_model.get("pred_embed_dim")
    uniform_power = cfgs_model.get("uniform_power", True)
    use_mask_tokens = cfgs_model.get("use_mask_tokens", True)
    zero_init_mask_tokens = cfgs_model.get("zero_init_mask_tokens", True)

    # -- DATA
    cfgs_data = args.get("data")
<<<<<<< HEAD
    dataset_type = cfgs_data.get("dataset_type", "videodataset")
=======
    dataset_type = cfgs_data.get("dataset_type", "egovehicle_imagedataset")
>>>>>>> 1599c32d
    mask_type = cfgs_data.get("mask_type", "multiblock3d")
    dataset_paths = cfgs_data.get("datasets", [])
    datasets_weights = cfgs_data.get("datasets_weights", None)
    if datasets_weights is not None:
        assert len(datasets_weights) == len(
            dataset_paths
        ), "Must have one sampling weight specified for each dataset"
    batch_size = cfgs_data.get("batch_size")
    num_clips = cfgs_data.get("num_clips")
    num_frames = cfgs_data.get("num_frames")
    tubelet_size = cfgs_data.get("tubelet_size")
    sampling_rate = cfgs_data.get("sampling_rate")
    duration = cfgs_data.get("clip_duration", None)
    crop_size = cfgs_data.get("crop_size", 224)
    patch_size = cfgs_data.get("patch_size")
    pin_mem = cfgs_data.get("pin_mem", False)
    num_workers = cfgs_data.get("num_workers", 1)
    filter_short_videos = cfgs_data.get("filter_short_videos", False)
    decode_one_clip = cfgs_data.get("decode_one_clip", True)
    log_resource_util_data = cfgs_data.get("log_resource_utilization", False)

    # -- DATA AUGS
    cfgs_data_aug = args.get("data_aug")
    ar_range = cfgs_data_aug.get("random_resize_aspect_ratio", [3 / 4, 4 / 3])
    rr_scale = cfgs_data_aug.get("random_resize_scale", [0.3, 1.0])
    motion_shift = cfgs_data_aug.get("motion_shift", False)
    reprob = cfgs_data_aug.get("reprob", 0.0)
    use_aa = cfgs_data_aug.get("auto_augment", False)

    # -- LOSS
    cfgs_loss = args.get("loss")
    loss_exp = cfgs_loss.get("loss_exp")
    reg_coeff = cfgs_loss.get("reg_coeff")

    # -- OPTIMIZATION
    cfgs_opt = args.get("optimization")
    ipe = cfgs_opt.get("ipe", None)
    ipe_scale = cfgs_opt.get("ipe_scale", 1.0)
    clip_grad = cfgs_opt.get("clip_grad", None)
    wd = float(cfgs_opt.get("weight_decay"))
    final_wd = float(cfgs_opt.get("final_weight_decay"))
    num_epochs = cfgs_opt.get("epochs")
    warmup = cfgs_opt.get("warmup")
    start_lr = cfgs_opt.get("start_lr")
    lr = cfgs_opt.get("lr")
    final_lr = cfgs_opt.get("final_lr")
    ema = cfgs_opt.get("ema")
    betas = cfgs_opt.get("betas", (0.9, 0.999))
    eps = cfgs_opt.get("eps", 1.0e-8)

    # -- LOGGING
    cfgs_logging = args.get("logging")
    folder = cfgs_logging.get("folder")
    tag = cfgs_logging.get("write_tag")

    # ----------------------------------------------------------------------- #
    # ----------------------------------------------------------------------- #

    # Generate CSV file (only if not already exists)
    csv_filename = "v-jepa-pretrain.csv"
    # if not os.path.exists(os.path.join(dataset_paths[0], csv_filename)):
    generate_csv_file(dataset_paths[0]) 


    np.random.seed(seed)
    torch.manual_seed(seed)
    torch.backends.cudnn.benchmark = True
    try:
        mp.set_start_method("spawn")
    except Exception:
        pass

    # -- init torch distributed backend
    world_size, rank = init_distributed()
    logger.info(f"Initialized (rank/world-size) {rank}/{world_size}")

    # -- set device
    if not torch.cuda.is_available():
        device = torch.device("cpu")
    else:
        device = torch.device("cuda:0")
        torch.cuda.set_device(device)

    # -- log/checkpointing paths
    log_file = os.path.join(folder, f"{tag}_r{rank}.csv")
    latest_file = f"{tag}-latest.pth.tar"
    latest_path = os.path.join(folder, latest_file)
    load_path = None
    if load_model:
        load_path = os.path.join(folder, r_file) if r_file is not None else latest_path
        if not os.path.exists(load_path):
            load_path = None
            load_model = False

    # -- make csv_logger
    csv_logger = CSVLogger(
        log_file,
        ("%d", "epoch"),
        ("%d", "itr"),
        ("%.5f", "loss"),
        ("%.5f", "loss-jepa"),
        ("%.5f", "reg-loss"),
        ("%.5f", "enc-grad-norm"),
        ("%.5f", "pred-grad-norm"),
        ("%d", "gpu-time(ms)"),
        ("%d", "wall-time(ms)"),
    )

    # -- init model
    encoder, predictor, action_encoder = init_video_model(
        uniform_power=uniform_power,
        use_mask_tokens=use_mask_tokens,
        num_mask_tokens=len(cfgs_mask),
        zero_init_mask_tokens=zero_init_mask_tokens,
        device=device,
        patch_size=patch_size,
        num_frames=num_frames,
        tubelet_size=tubelet_size,
        model_name=model_name,
        crop_size=crop_size,
        pred_depth=pred_depth,
        pred_embed_dim=pred_embed_dim,
        use_sdpa=use_sdpa,
    )
    target_encoder = copy.deepcopy(encoder)

    # -- make data transforms
    if mask_type == "multiblock3d":
        logger.info("Initializing basic multi-block mask")
        mask_collator = MB3DMaskCollator(
            crop_size=crop_size,
            num_frames=num_frames,
            patch_size=patch_size,
            tubelet_size=tubelet_size,
            cfgs_mask=cfgs_mask,
        )
    else:
        logger.info("Initializing random tube mask")
        mask_collator = TubeMaskCollator(
            crop_size=crop_size,
            num_frames=num_frames,
            patch_size=patch_size,
            tubelet_size=tubelet_size,
            cfgs_mask=cfgs_mask,
        )
    transform = make_transforms(
        random_horizontal_flip=True,
        random_resize_aspect_ratio=ar_range,
        random_resize_scale=rr_scale,
        reprob=reprob,
        auto_augment=use_aa,
        motion_shift=motion_shift,
        crop_size=crop_size,
    )

    # -- init data-loaders/samplers
    (unsupervised_loader, unsupervised_sampler) = init_data(
        data=dataset_type,
        root_path=dataset_paths,
        batch_size=batch_size,
        training=True,
        clip_len=num_frames,
        frame_sample_rate=sampling_rate,
        filter_short_videos=filter_short_videos,
        decode_one_clip=decode_one_clip,
        duration=duration,
        num_clips=num_clips,
        transform=transform,
        datasets_weights=datasets_weights,
        collator=mask_collator,
        num_workers=num_workers,
        world_size=world_size,
        pin_mem=pin_mem,
        rank=rank,
        log_dir=folder if log_resource_util_data else None,
    )
    try:
        _dlen = len(unsupervised_loader)
    except Exception:  # Different interface for webdataset
        _dlen = unsupervised_loader.num_batches
    if ipe is None:
        ipe = _dlen
    logger.info(f"iterations per epoch/dataest length: {ipe}/{_dlen}")

    # -- init optimizer and scheduler
    optimizer, scaler, scheduler, wd_scheduler = init_opt(
        encoder=encoder,
        predictor=predictor,
        wd=wd,
        final_wd=final_wd,
        start_lr=start_lr,
        ref_lr=lr,
        final_lr=final_lr,
        iterations_per_epoch=ipe,
        warmup=warmup,
        num_epochs=num_epochs,
        ipe_scale=ipe_scale,
        mixed_precision=mixed_precision,
        betas=betas,
        eps=eps,
    )
    encoder = DistributedDataParallel(encoder, static_graph=True)
    predictor = DistributedDataParallel(predictor, static_graph=True)
    target_encoder = DistributedDataParallel(target_encoder)
    for p in target_encoder.parameters():
        p.requires_grad = False

    # -- momentum schedule
    momentum_scheduler = (
        ema[0] + i * (ema[1] - ema[0]) / (ipe * num_epochs * ipe_scale)
        for i in range(int(ipe * num_epochs * ipe_scale) + 1)
    )

    start_epoch = 0
    # -- load training checkpoint
    if load_model or os.path.exists(latest_path):
        (
            encoder,
            predictor,
            target_encoder,
            optimizer,
            scaler,
            start_epoch,
        ) = load_checkpoint(
            r_path=load_path,
            encoder=encoder,
            predictor=predictor,
            target_encoder=target_encoder,
            opt=optimizer,
            scaler=scaler,
        )
        for _ in range(start_epoch * ipe):
            scheduler.step()
            wd_scheduler.step()
            next(momentum_scheduler)
            mask_collator.step()

    def save_checkpoint(epoch, path):
        if rank != 0:
            return
        save_dict = {
            "encoder": encoder.state_dict(),
            "predictor": predictor.state_dict(),
            "opt": optimizer.state_dict(),
            "scaler": None if scaler is None else scaler.state_dict(),
            "target_encoder": target_encoder.state_dict(),
            "epoch": epoch,
            "loss": loss_meter.avg,
            "batch_size": batch_size,
            "world_size": world_size,
            "lr": lr,
        }
        try:
            torch.save(save_dict, path)
        except Exception as e:
            logger.info(f"Encountered exception when saving checkpoint: {e}")

    logger.info("Initializing loader...")
    loader = iter(unsupervised_loader)

    if skip_batches > 0:
        logger.info(f"Skip {skip_batches} batches")
        unsupervised_sampler.set_epoch(start_epoch)
        for itr in range(skip_batches):
            if itr % 10 == 0:
                logger.info(f"Skip {itr}/{skip_batches} batches")
            try:
                udata = next(loader)
            except Exception:
                loader = iter(unsupervised_loader)
                udata = next(loader)

    # -- TRAINING LOOP
    for epoch in range(start_epoch, num_epochs):
        logger.info("Epoch %d" % (epoch + 1))

        # -- update distributed-data-loader epoch
        unsupervised_sampler.set_epoch(epoch)

        loss_meter = AverageMeter()
        input_var_meter = AverageMeter()
        input_var_min_meter = AverageMeter()
        jepa_loss_meter = AverageMeter()
        reg_loss_meter = AverageMeter()
        mask_meters = [AverageMeter() for _ in range(len(cfgs_mask))]
        gpu_time_meter = AverageMeter()
        wall_time_meter = AverageMeter()

        for itr in range(ipe):
            itr_start_time = time.time()

            try:
                udata, masks_enc, masks_pred = next(loader)

            except StopIteration:
                logger.info(
                    "Exhausted data loaders before completing all planned iterations. Ending epoch early..."
                )
                break  # Exit the current epoch loop if there are no more data points to process
            # except Exception:
            #     logger.info('Exhausted data loaders. Refreshing...')
            #     loader = iter(unsupervised_loader)
            #     udata, masks_enc, masks_pred = next(loader)
            assert len(masks_enc) == len(
                masks_pred
            ), "Currently require num encoder masks = num predictor masks"

            def load_clips():
                # -- unsupervised video clips
                # Put each clip on the GPU and concatenate along batch
                # dimension
                clips = torch.cat(
                    [u.to(device, non_blocking=True) for u in udata[0]], dim=0
                )
<<<<<<< HEAD
=======

                # Load action data
                actions = torch.cat(
                    [a.to(device, non_blocking=True) for a in actions], dim=0
                )
>>>>>>> 1599c32d

                # Put each mask-enc/mask-pred pair on the GPU and reuse the
                # same mask pair for each clip
                _masks_enc, _masks_pred = [], []
                for _me, _mp in zip(masks_enc, masks_pred):
                    _me = _me.to(device, non_blocking=True)
                    _mp = _mp.to(device, non_blocking=True)
                    _me = repeat_interleave_batch(_me, batch_size, repeat=num_clips)
                    _mp = repeat_interleave_batch(_mp, batch_size, repeat=num_clips)
                    _masks_enc.append(_me)
                    _masks_pred.append(_mp)

<<<<<<< HEAD
                return (clips, _masks_enc, _masks_pred)

            clips, masks_enc, masks_pred = load_clips()
=======
                return (clips, _masks_enc, _masks_pred, actions)

            clips, masks_enc, masks_pred, actions = load_clips()
>>>>>>> 1599c32d

            for _i, m in enumerate(mask_meters):
                m.update(masks_enc[_i][0].size(-1))

            def train_step():
                _new_lr = scheduler.step()
                _new_wd = wd_scheduler.step()
                # --

                def forward_target(c):
                    """
                    Returns list of tensors of shape [B, N, D], one for each
                    mask-pred.
                    """
                    with torch.no_grad():
                        h = target_encoder(c)
                        h = F.layer_norm(
                            h, (h.size(-1),)
                        )  # normalize over feature-dim  [B, N, D]
                        # -- create targets (masked regions of h)
                        # h = apply_masks(h, masks_pred, concat=False)
                        # -- create targets (next frames of h)
                        h_next = h[
                            :, 1:, :
                        ]  # Assuming frames are ordered chronologically. These are ground truth next frames
                        return h_next

                def forward_context(c, h, a):
                    """
                    Returns list of tensors of shape [B, N, D], one for each
                    mask-pred.
                    """
                    z = encoder(c, masks_enc)

                    # Encode the action representations
                    z_a = action_encoder(a)

                    # Combine the encoded actions with the encoded video clips
                    z_combined = combine_encodings_concat(z, z_a)

                    z = predictor(z_combined, h, masks_enc, masks_pred)
                    return z

<<<<<<< HEAD
                def loss_fn(z, h):
                    loss = 0.0
                    # Compute loss and accumulate for each mask-enc/mask-pred pair
                    for zi, hi in zip(z, h):
                        loss += torch.mean(torch.abs(zi - hi) ** loss_exp) / loss_exp
                    loss /= len(masks_pred)
=======
                # def loss_fn(z, h):
                #     loss = 0.0
                #     # Compute loss and accumulate for each mask-enc/mask-pred pair
                #     for zi, hi in zip(z, h):
                #         loss += torch.mean(torch.abs(zi - hi) ** loss_exp) / loss_exp
                #     # loss /= len(masks_pred)
                #     return loss

                def loss_fn(z_next, h_next):
                    loss = 0.0
                    # Compute loss between predicted next frames and ground truth next frames
                    for zi, hi in zip(z_next, h_next):
                        loss += torch.mean(torch.abs(zi - hi) ** loss_exp) / loss_exp
                    loss /= len(h_next)
>>>>>>> 1599c32d
                    return loss

                def reg_fn(z):
                    return sum([torch.sqrt(zi.var(dim=1) + 0.0001) for zi in z]) / len(
                        z
                    )

                # Step 1. Forward
                loss_jepa, loss_reg = 0.0, 0.0
                with torch.cuda.amp.autocast(dtype=dtype, enabled=mixed_precision):
<<<<<<< HEAD
                    h = forward_target(clips)
                    z = forward_context(clips, h)
                    loss_jepa = loss_fn(z, h)  # jepa prediction loss
                    pstd_z = reg_fn(z)  # predictor variance across patches
=======
                    h_next = forward_target(clips)
                    z_next = forward_context(clips, h_next, actions)
                    loss_jepa = loss_fn(z_next, h_next)  # jepa prediction loss
                    pstd_z = reg_fn(z_next)  # predictor variance across patches
>>>>>>> 1599c32d
                    loss_reg += torch.mean(F.relu(1.0 - pstd_z))
                loss = loss_jepa + reg_coeff * loss_reg

                # Step 2. Backward & step
                _enc_norm, _pred_norm = 0.0, 0.0
                if mixed_precision:
                    scaler.scale(loss).backward()
                    scaler.unscale_(optimizer)
                else:
                    loss.backward()
                if (epoch > warmup) and (clip_grad is not None):
                    _enc_norm = torch.nn.utils.clip_grad_norm_(
                        encoder.parameters(), clip_grad
                    )
                    _pred_norm = torch.nn.utils.clip_grad_norm_(
                        predictor.parameters(), clip_grad
                    )
                if mixed_precision:
                    scaler.step(optimizer)
                    scaler.update()
                else:
                    optimizer.step()
                grad_stats = grad_logger(encoder.named_parameters())
                grad_stats.global_norm = float(_enc_norm)
                grad_stats_pred = grad_logger(predictor.named_parameters())
                grad_stats_pred.global_norm = float(_pred_norm)
                optimizer.zero_grad()
                optim_stats = adamw_logger(optimizer)

                # Step 3. momentum update of target encoder
                m = next(momentum_scheduler)
                with torch.no_grad():
                    for param_q, param_k in zip(
                        encoder.parameters(), target_encoder.parameters()
                    ):
                        param_k.data.mul_(m).add_((1.0 - m) * param_q.detach().data)

                return (
                    float(loss),
                    float(loss_jepa),
                    float(loss_reg),
                    _new_lr,
                    _new_wd,
                    grad_stats,
                    grad_stats_pred,
                    optim_stats,
                )

            (
                loss,
                loss_jepa,
                loss_reg,
                _new_lr,
                _new_wd,
                grad_stats,
                grad_stats_pred,
                optim_stats,
            ), gpu_etime_ms = gpu_timer(train_step)
            iter_elapsed_time_ms = (time.time() - itr_start_time) * 1000.0
            loss_meter.update(loss)
            input_var = float(
                AllReduce.apply(clips.view(clips.shape[0], -1).var(dim=1).mean(dim=0))
            )
            input_var_min = float(
                AllReduce.apply(torch.min(clips.view(clips.shape[0], -1).var(dim=1)))
            )
            input_var_meter.update(input_var)
            input_var_min_meter.update(input_var_min)
            jepa_loss_meter.update(loss_jepa)
            reg_loss_meter.update(loss_reg)
            gpu_time_meter.update(gpu_etime_ms)
            wall_time_meter.update(iter_elapsed_time_ms)

            # -- Logging
            def log_stats():
                csv_logger.log(
                    epoch + 1,
                    itr,
                    loss,
                    loss_jepa,
                    loss_reg,
                    grad_stats.global_norm,
                    grad_stats_pred.global_norm,
                    gpu_etime_ms,
                    iter_elapsed_time_ms,
                )
                if (itr % log_freq == 0) or np.isnan(loss) or np.isinf(loss):
                    logger.info(
                        "[%d, %5d] loss: %.3f | p%.3f r%.3f | "
                        "input_var: %.3f %.3f | "
                        "masks: %s "
                        "[wd: %.2e] [lr: %.2e] "
                        "[mem: %.2e] "
                        "[gpu: %.1f ms]"
                        "[wall: %.1f ms]"
                        % (
                            epoch + 1,
                            itr,
                            loss_meter.avg,
                            jepa_loss_meter.avg,
                            reg_loss_meter.avg,
                            input_var_meter.avg,
                            input_var_min_meter.avg,
                            "["
                            + ", ".join(["%.1f" % m.avg for m in mask_meters])
                            + "]",
                            _new_wd,
                            _new_lr,
                            torch.cuda.max_memory_allocated() / 1024.0**2,
                            gpu_time_meter.avg,
                            wall_time_meter.avg,
                        )
                    )

                    if optim_stats is not None:
                        logger.info(
                            "[%d, %5d] first moment: %.2e [%.2e %.2e] second moment: %.2e [%.2e %.2e]"
                            % (
                                epoch + 1,
                                itr,
                                optim_stats.get("exp_avg").avg,
                                optim_stats.get("exp_avg").min,
                                optim_stats.get("exp_avg").max,
                                optim_stats.get("exp_avg_sq").avg,
                                optim_stats.get("exp_avg_sq").min,
                                optim_stats.get("exp_avg_sq").max,
                            )
                        )

                    if grad_stats is not None:
                        logger.info(
                            "[%d, %5d] enc_grad_stats: f/l[%.2e %.2e] mn/mx(%.2e, %.2e) %.2e"
                            % (
                                epoch + 1,
                                itr,
                                grad_stats.first_layer,
                                grad_stats.last_layer,
                                grad_stats.min,
                                grad_stats.max,
                                grad_stats.global_norm,
                            )
                        )

                    if grad_stats_pred is not None:
                        logger.info(
                            "[%d, %5d] pred_grad_stats: f/l[%.2e %.2e] mn/mx(%.2e, %.2e) %.2e"
                            % (
                                epoch + 1,
                                itr,
                                grad_stats_pred.first_layer,
                                grad_stats_pred.last_layer,
                                grad_stats_pred.min,
                                grad_stats_pred.max,
                                grad_stats_pred.global_norm,
                            )
                        )

            log_stats()
            assert not np.isnan(loss), "loss is nan"

        # -- Save Checkpoint
        logger.info("avg. loss %.3f" % loss_meter.avg)
        # -- Save Last
        if epoch % checkpoint_freq == 0 or epoch == (num_epochs - 1):
            save_checkpoint(epoch + 1, latest_path)
            if save_every_freq > 0 and epoch % save_every_freq == 0:
                save_every_file = f"{tag}-e{epoch}.pth.tar"
                save_every_path = os.path.join(folder, save_every_file)
                save_checkpoint(epoch + 1, save_every_path)<|MERGE_RESOLUTION|>--- conflicted
+++ resolved
@@ -135,11 +135,7 @@
 
     # -- DATA
     cfgs_data = args.get("data")
-<<<<<<< HEAD
-    dataset_type = cfgs_data.get("dataset_type", "videodataset")
-=======
     dataset_type = cfgs_data.get("dataset_type", "egovehicle_imagedataset")
->>>>>>> 1599c32d
     mask_type = cfgs_data.get("mask_type", "multiblock3d")
     dataset_paths = cfgs_data.get("datasets", [])
     datasets_weights = cfgs_data.get("datasets_weights", None)
@@ -454,14 +450,11 @@
                 clips = torch.cat(
                     [u.to(device, non_blocking=True) for u in udata[0]], dim=0
                 )
-<<<<<<< HEAD
-=======
 
                 # Load action data
                 actions = torch.cat(
                     [a.to(device, non_blocking=True) for a in actions], dim=0
                 )
->>>>>>> 1599c32d
 
                 # Put each mask-enc/mask-pred pair on the GPU and reuse the
                 # same mask pair for each clip
@@ -474,15 +467,9 @@
                     _masks_enc.append(_me)
                     _masks_pred.append(_mp)
 
-<<<<<<< HEAD
-                return (clips, _masks_enc, _masks_pred)
-
-            clips, masks_enc, masks_pred = load_clips()
-=======
                 return (clips, _masks_enc, _masks_pred, actions)
 
             clips, masks_enc, masks_pred, actions = load_clips()
->>>>>>> 1599c32d
 
             for _i, m in enumerate(mask_meters):
                 m.update(masks_enc[_i][0].size(-1))
@@ -526,14 +513,6 @@
                     z = predictor(z_combined, h, masks_enc, masks_pred)
                     return z
 
-<<<<<<< HEAD
-                def loss_fn(z, h):
-                    loss = 0.0
-                    # Compute loss and accumulate for each mask-enc/mask-pred pair
-                    for zi, hi in zip(z, h):
-                        loss += torch.mean(torch.abs(zi - hi) ** loss_exp) / loss_exp
-                    loss /= len(masks_pred)
-=======
                 # def loss_fn(z, h):
                 #     loss = 0.0
                 #     # Compute loss and accumulate for each mask-enc/mask-pred pair
@@ -548,7 +527,6 @@
                     for zi, hi in zip(z_next, h_next):
                         loss += torch.mean(torch.abs(zi - hi) ** loss_exp) / loss_exp
                     loss /= len(h_next)
->>>>>>> 1599c32d
                     return loss
 
                 def reg_fn(z):
@@ -559,17 +537,10 @@
                 # Step 1. Forward
                 loss_jepa, loss_reg = 0.0, 0.0
                 with torch.cuda.amp.autocast(dtype=dtype, enabled=mixed_precision):
-<<<<<<< HEAD
-                    h = forward_target(clips)
-                    z = forward_context(clips, h)
-                    loss_jepa = loss_fn(z, h)  # jepa prediction loss
-                    pstd_z = reg_fn(z)  # predictor variance across patches
-=======
                     h_next = forward_target(clips)
                     z_next = forward_context(clips, h_next, actions)
                     loss_jepa = loss_fn(z_next, h_next)  # jepa prediction loss
                     pstd_z = reg_fn(z_next)  # predictor variance across patches
->>>>>>> 1599c32d
                     loss_reg += torch.mean(F.relu(1.0 - pstd_z))
                 loss = loss_jepa + reg_coeff * loss_reg
 
