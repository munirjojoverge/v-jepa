--- conflicted
+++ resolved
@@ -93,11 +93,8 @@
             drop_last=drop_last,
             log_dir=log_dir,
         )
-<<<<<<< HEAD
-=======
     elif data.lower() == "egovehicle_imagedataset":
         from src.datasets.image_dataset import make_egovehicle_imagedataset
->>>>>>> 1599c32d
 
         dataset, data_loader, dist_sampler = make_egovehicle_imagedataset(
             data_paths=root_path,
